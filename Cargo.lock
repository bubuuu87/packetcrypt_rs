# This file is automatically @generated by Cargo.
# It is not intended for manual editing.
[[package]]
name = "aho-corasick"
version = "0.7.14"
source = "registry+https://github.com/rust-lang/crates.io-index"
checksum = "b476ce7103678b0c6d3d395dbbae31d48ff910bd28be979ba5d48c6351131d0d"
dependencies = [
 "memchr",
]

[[package]]
name = "ansi_term"
version = "0.11.0"
source = "registry+https://github.com/rust-lang/crates.io-index"
checksum = "ee49baf6cb617b853aa8d93bf420db2383fab46d314482ca2803b40d5fde979b"
dependencies = [
 "winapi 0.3.9",
]

[[package]]
name = "anyhow"
version = "1.0.33"
source = "registry+https://github.com/rust-lang/crates.io-index"
checksum = "a1fd36ffbb1fb7c834eac128ea8d0e310c5aeb635548f9d58861e1308d46e71c"

[[package]]
name = "arrayref"
version = "0.3.6"
source = "registry+https://github.com/rust-lang/crates.io-index"
checksum = "a4c527152e37cf757a3f78aae5a06fbeefdb07ccc535c980a3208ee3060dd544"

[[package]]
name = "arrayvec"
version = "0.5.1"
source = "registry+https://github.com/rust-lang/crates.io-index"
checksum = "cff77d8686867eceff3105329d4698d96c2391c176d5d03adc90c7389162b5b8"

[[package]]
name = "atty"
version = "0.2.14"
source = "registry+https://github.com/rust-lang/crates.io-index"
checksum = "d9b39be18770d11421cdb1b9947a45dd3f37e93092cbf377614828a319d5fee8"
dependencies = [
 "hermit-abi",
 "libc",
 "winapi 0.3.9",
]

[[package]]
name = "autocfg"
version = "1.0.1"
source = "registry+https://github.com/rust-lang/crates.io-index"
checksum = "cdb031dd78e28731d87d56cc8ffef4a8f36ca26c38fe2de700543e627f8a464a"

[[package]]
name = "base64"
version = "0.12.3"
source = "registry+https://github.com/rust-lang/crates.io-index"
checksum = "3441f0f7b02788e948e47f457ca01f1d7e6d92c693bc132c22b087d3141c03ff"

[[package]]
name = "bitflags"
version = "1.2.1"
source = "registry+https://github.com/rust-lang/crates.io-index"
checksum = "cf1de2fe8c75bc145a2f577add951f8134889b4795d47466a54a5c846d691693"

[[package]]
name = "blake2b_simd"
version = "0.5.10"
source = "registry+https://github.com/rust-lang/crates.io-index"
checksum = "d8fb2d74254a3a0b5cac33ac9f8ed0e44aa50378d9dbb2e5d83bd21ed1dc2c8a"
dependencies = [
 "arrayref",
 "arrayvec",
 "constant_time_eq",
]

[[package]]
name = "block-buffer"
version = "0.7.3"
source = "registry+https://github.com/rust-lang/crates.io-index"
checksum = "c0940dc441f31689269e10ac70eb1002a3a1d3ad1390e030043662eb7fe4688b"
dependencies = [
 "block-padding",
 "byte-tools",
 "byteorder",
 "generic-array 0.12.3",
]

[[package]]
name = "block-buffer"
version = "0.9.0"
source = "registry+https://github.com/rust-lang/crates.io-index"
checksum = "4152116fd6e9dadb291ae18fc1ec3575ed6d84c29642d97890f4b4a3417297e4"
dependencies = [
 "generic-array 0.14.4",
]

[[package]]
name = "block-padding"
version = "0.1.5"
source = "registry+https://github.com/rust-lang/crates.io-index"
checksum = "fa79dedbb091f449f1f39e53edf88d5dbe95f895dae6135a8d7b881fb5af73f5"
dependencies = [
 "byte-tools",
]

[[package]]
name = "bumpalo"
version = "3.4.0"
source = "registry+https://github.com/rust-lang/crates.io-index"
checksum = "2e8c087f005730276d1096a652e92a8bacee2e2472bcc9715a74d2bec38b5820"

[[package]]
name = "byte-tools"
version = "0.3.1"
source = "registry+https://github.com/rust-lang/crates.io-index"
checksum = "e3b5ca7a04898ad4bcd41c90c5285445ff5b791899bb1b0abdd2a2aa791211d7"

[[package]]
name = "byteorder"
version = "1.3.4"
source = "registry+https://github.com/rust-lang/crates.io-index"
checksum = "08c48aae112d48ed9f069b33538ea9e3e90aa263cfa3d1c24309612b1f7472de"

[[package]]
name = "bytes"
version = "0.5.6"
source = "registry+https://github.com/rust-lang/crates.io-index"
checksum = "0e4cec68f03f32e44924783795810fa50a7035d8c8ebe78580ad7e6c703fba38"

[[package]]
name = "cc"
version = "1.0.61"
source = "registry+https://github.com/rust-lang/crates.io-index"
checksum = "ed67cbde08356238e75fc4656be4749481eeffb09e19f320a25237d5221c985d"

[[package]]
name = "cfg-if"
version = "0.1.10"
source = "registry+https://github.com/rust-lang/crates.io-index"
checksum = "4785bdd1c96b2a846b2bd7cc02e86b6b3dbf14e7e53446c4f54c92a361040822"

[[package]]
name = "clap"
version = "2.33.3"
source = "registry+https://github.com/rust-lang/crates.io-index"
checksum = "37e58ac78573c40708d45522f0d80fa2f01cc4f9b4e2bf749807255454312002"
dependencies = [
 "ansi_term",
 "atty",
 "bitflags",
 "strsim",
 "textwrap",
 "unicode-width",
 "vec_map",
]

[[package]]
name = "constant_time_eq"
version = "0.1.5"
source = "registry+https://github.com/rust-lang/crates.io-index"
checksum = "245097e9a4535ee1e3e3931fcfcd55a796a44c643e8596ff6566d68f09b87bbc"

[[package]]
name = "cpuid-bool"
version = "0.1.2"
source = "registry+https://github.com/rust-lang/crates.io-index"
checksum = "8aebca1129a03dc6dc2b127edd729435bbc4a37e1d5f4d7513165089ceb02634"

[[package]]
name = "crossbeam-channel"
version = "0.4.4"
source = "registry+https://github.com/rust-lang/crates.io-index"
checksum = "b153fe7cbef478c567df0f972e02e6d736db11affe43dfc9c56a9374d1adfb87"
dependencies = [
 "crossbeam-utils",
 "maybe-uninit",
]

[[package]]
name = "crossbeam-utils"
version = "0.7.2"
source = "registry+https://github.com/rust-lang/crates.io-index"
checksum = "c3c7c73a2d1e9fc0886a08b93e98eb643461230d5f1925e4036204d5f2e261a8"
dependencies = [
 "autocfg",
 "cfg-if",
 "lazy_static",
]

[[package]]
name = "digest"
version = "0.8.1"
source = "registry+https://github.com/rust-lang/crates.io-index"
checksum = "f3d0c8c8752312f9713efd397ff63acb9f85585afbf179282e720e7704954dd5"
dependencies = [
 "generic-array 0.12.3",
]

[[package]]
name = "digest"
version = "0.9.0"
source = "registry+https://github.com/rust-lang/crates.io-index"
checksum = "d3dd60d1080a57a05ab032377049e0591415d2b31afd7028356dbf3cc6dcb066"
dependencies = [
 "generic-array 0.14.4",
]

[[package]]
name = "dtoa"
version = "0.4.6"
source = "registry+https://github.com/rust-lang/crates.io-index"
checksum = "134951f4028bdadb9b84baf4232681efbf277da25144b9b0ad65df75946c422b"

[[package]]
name = "encoding_rs"
version = "0.8.24"
source = "registry+https://github.com/rust-lang/crates.io-index"
checksum = "a51b8cf747471cb9499b6d59e59b0444f4c90eba8968c4e44874e92b5b64ace2"
dependencies = [
 "cfg-if",
]

[[package]]
name = "env_logger"
version = "0.7.1"
source = "registry+https://github.com/rust-lang/crates.io-index"
checksum = "44533bbbb3bb3c1fa17d9f2e4e38bbbaf8396ba82193c4cb1b6445d711445d36"
dependencies = [
 "atty",
 "humantime",
 "log",
 "regex",
 "termcolor",
]

[[package]]
name = "fake-simd"
version = "0.1.2"
source = "registry+https://github.com/rust-lang/crates.io-index"
checksum = "e88a8acf291dafb59c2d96e8f59828f3838bb1a70398823ade51a84de6a6deed"

[[package]]
name = "fnv"
version = "1.0.7"
source = "registry+https://github.com/rust-lang/crates.io-index"
checksum = "3f9eec918d3f24069decb9af1554cad7c880e2da24a9afd88aca000531ab82c1"

[[package]]
name = "fs_extra"
version = "1.2.0"
source = "registry+https://github.com/rust-lang/crates.io-index"
checksum = "2022715d62ab30faffd124d40b76f4134a550a87792276512b18d63272333394"

[[package]]
name = "fuchsia-zircon"
version = "0.3.3"
source = "registry+https://github.com/rust-lang/crates.io-index"
checksum = "2e9763c69ebaae630ba35f74888db465e49e259ba1bc0eda7d06f4a067615d82"
dependencies = [
 "bitflags",
 "fuchsia-zircon-sys",
]

[[package]]
name = "fuchsia-zircon-sys"
version = "0.3.3"
source = "registry+https://github.com/rust-lang/crates.io-index"
checksum = "3dcaa9ae7725d12cdb85b3ad99a434db70b468c09ded17e012d86b5c1010f7a7"

[[package]]
name = "futures"
version = "0.3.6"
source = "registry+https://github.com/rust-lang/crates.io-index"
checksum = "5d8e3078b7b2a8a671cb7a3d17b4760e4181ea243227776ba83fd043b4ca034e"
dependencies = [
 "futures-channel",
 "futures-core",
 "futures-io",
 "futures-sink",
 "futures-task",
 "futures-util",
]

[[package]]
name = "futures-channel"
version = "0.3.6"
source = "registry+https://github.com/rust-lang/crates.io-index"
checksum = "a7a4d35f7401e948629c9c3d6638fb9bf94e0b2121e96c3b428cc4e631f3eb74"
dependencies = [
 "futures-core",
 "futures-sink",
]

[[package]]
name = "futures-core"
version = "0.3.6"
source = "registry+https://github.com/rust-lang/crates.io-index"
checksum = "d674eaa0056896d5ada519900dbf97ead2e46a7b6621e8160d79e2f2e1e2784b"

[[package]]
name = "futures-io"
version = "0.3.6"
source = "registry+https://github.com/rust-lang/crates.io-index"
checksum = "5fc94b64bb39543b4e432f1790b6bf18e3ee3b74653c5449f63310e9a74b123c"

[[package]]
name = "futures-sink"
version = "0.3.6"
source = "registry+https://github.com/rust-lang/crates.io-index"
checksum = "0d8764258ed64ebc5d9ed185cf86a95db5cac810269c5d20ececb32e0088abbd"

[[package]]
name = "futures-task"
version = "0.3.6"
source = "registry+https://github.com/rust-lang/crates.io-index"
checksum = "4dd26820a9f3637f1302da8bceba3ff33adbe53464b54ca24d4e2d4f1db30f94"

[[package]]
name = "futures-util"
version = "0.3.6"
source = "registry+https://github.com/rust-lang/crates.io-index"
checksum = "8a894a0acddba51a2d49a6f4263b1e64b8c579ece8af50fa86503d52cd1eea34"
dependencies = [
 "futures-core",
 "futures-sink",
 "futures-task",
 "pin-project",
 "pin-utils",
]

[[package]]
name = "generic-array"
version = "0.12.3"
source = "registry+https://github.com/rust-lang/crates.io-index"
checksum = "c68f0274ae0e023facc3c97b2e00f076be70e254bc851d972503b328db79b2ec"
dependencies = [
 "typenum",
]

[[package]]
name = "generic-array"
version = "0.14.4"
source = "registry+https://github.com/rust-lang/crates.io-index"
checksum = "501466ecc8a30d1d3b7fc9229b122b2ce8ed6e9d9223f1138d4babb253e51817"
dependencies = [
 "typenum",
 "version_check",
]

[[package]]
name = "getrandom"
version = "0.1.15"
source = "registry+https://github.com/rust-lang/crates.io-index"
checksum = "fc587bc0ec293155d5bfa6b9891ec18a1e330c234f896ea47fbada4cadbe47e6"
dependencies = [
 "cfg-if",
 "libc",
 "wasi 0.9.0+wasi-snapshot-preview1",
]

[[package]]
name = "h2"
version = "0.2.6"
source = "registry+https://github.com/rust-lang/crates.io-index"
checksum = "993f9e0baeed60001cf565546b0d3dbe6a6ad23f2bd31644a133c641eccf6d53"
dependencies = [
 "bytes",
 "fnv",
 "futures-core",
 "futures-sink",
 "futures-util",
 "http",
 "indexmap",
 "slab",
 "tokio",
 "tokio-util",
 "tracing",
]

[[package]]
name = "hashbrown"
version = "0.9.1"
source = "registry+https://github.com/rust-lang/crates.io-index"
checksum = "d7afe4a420e3fe79967a00898cc1f4db7c8a49a9333a29f8a4bd76a253d5cd04"

[[package]]
name = "headers"
version = "0.3.2"
source = "registry+https://github.com/rust-lang/crates.io-index"
checksum = "ed18eb2459bf1a09ad2d6b1547840c3e5e62882fa09b9a6a20b1de8e3228848f"
dependencies = [
 "base64",
 "bitflags",
 "bytes",
 "headers-core",
 "http",
 "mime",
 "sha-1",
 "time",
]

[[package]]
name = "headers-core"
version = "0.2.0"
source = "registry+https://github.com/rust-lang/crates.io-index"
checksum = "e7f66481bfee273957b1f20485a4ff3362987f85b2c236580d81b4eb7a326429"
dependencies = [
 "http",
]

[[package]]
name = "hermit-abi"
version = "0.1.17"
source = "registry+https://github.com/rust-lang/crates.io-index"
checksum = "5aca5565f760fb5b220e499d72710ed156fdb74e631659e99377d9ebfbd13ae8"
dependencies = [
 "libc",
]

[[package]]
name = "hex"
version = "0.4.2"
source = "registry+https://github.com/rust-lang/crates.io-index"
checksum = "644f9158b2f133fd50f5fb3242878846d9eb792e445c893805ff0e3824006e35"

[[package]]
name = "hex-literal"
version = "0.3.1"
source = "registry+https://github.com/rust-lang/crates.io-index"
checksum = "5af1f635ef1bc545d78392b136bfe1c9809e029023c84a3638a864a10b8819c8"

[[package]]
name = "http"
version = "0.2.1"
source = "registry+https://github.com/rust-lang/crates.io-index"
checksum = "28d569972648b2c512421b5f2a405ad6ac9666547189d0c5477a3f200f3e02f9"
dependencies = [
 "bytes",
 "fnv",
 "itoa",
]

[[package]]
name = "http-body"
version = "0.3.1"
source = "registry+https://github.com/rust-lang/crates.io-index"
checksum = "13d5ff830006f7646652e057693569bfe0d51760c0085a071769d142a205111b"
dependencies = [
 "bytes",
 "http",
]

[[package]]
name = "httparse"
version = "1.3.4"
source = "registry+https://github.com/rust-lang/crates.io-index"
checksum = "cd179ae861f0c2e53da70d892f5f3029f9594be0c41dc5269cd371691b1dc2f9"

[[package]]
name = "httpdate"
version = "0.3.2"
source = "registry+https://github.com/rust-lang/crates.io-index"
checksum = "494b4d60369511e7dea41cf646832512a94e542f68bb9c49e54518e0f468eb47"

[[package]]
name = "humantime"
version = "1.3.0"
source = "registry+https://github.com/rust-lang/crates.io-index"
checksum = "df004cfca50ef23c36850aaaa59ad52cc70d0e90243c3c7737a4dd32dc7a3c4f"
dependencies = [
 "quick-error",
]

[[package]]
name = "hyper"
version = "0.13.8"
source = "registry+https://github.com/rust-lang/crates.io-index"
checksum = "2f3afcfae8af5ad0576a31e768415edb627824129e8e5a29b8bfccb2f234e835"
dependencies = [
 "bytes",
 "futures-channel",
 "futures-core",
 "futures-util",
 "h2",
 "http",
 "http-body",
 "httparse",
 "httpdate",
 "itoa",
 "pin-project",
 "socket2",
 "tokio",
 "tower-service",
 "tracing",
 "want",
]

[[package]]
name = "idna"
version = "0.2.0"
source = "registry+https://github.com/rust-lang/crates.io-index"
checksum = "02e2673c30ee86b5b96a9cb52ad15718aa1f966f5ab9ad54a8b95d5ca33120a9"
dependencies = [
 "matches",
 "unicode-bidi",
 "unicode-normalization",
]

[[package]]
name = "indexmap"
version = "1.6.0"
source = "registry+https://github.com/rust-lang/crates.io-index"
checksum = "55e2e4c765aa53a0424761bf9f41aa7a6ac1efa87238f59560640e27fca028f2"
dependencies = [
 "autocfg",
 "hashbrown",
]

[[package]]
name = "iovec"
version = "0.1.4"
source = "registry+https://github.com/rust-lang/crates.io-index"
checksum = "b2b3ea6ff95e175473f8ffe6a7eb7c00d054240321b84c57051175fe3c1e075e"
dependencies = [
 "libc",
]

[[package]]
name = "ipnet"
version = "2.3.0"
source = "registry+https://github.com/rust-lang/crates.io-index"
checksum = "47be2f14c678be2fdcab04ab1171db51b2762ce6f0a8ee87c8dd4a04ed216135"

[[package]]
name = "itoa"
version = "0.4.6"
source = "registry+https://github.com/rust-lang/crates.io-index"
checksum = "dc6f3ad7b9d11a0c00842ff8de1b60ee58661048eb8049ed33c73594f359d7e6"

[[package]]
name = "jemalloc-sys"
version = "0.3.2"
source = "registry+https://github.com/rust-lang/crates.io-index"
checksum = "0d3b9f3f5c9b31aa0f5ed3260385ac205db665baa41d49bb8338008ae94ede45"
dependencies = [
 "cc",
 "fs_extra",
 "libc",
]

[[package]]
name = "jemallocator"
version = "0.3.2"
source = "registry+https://github.com/rust-lang/crates.io-index"
checksum = "43ae63fcfc45e99ab3d1b29a46782ad679e98436c3169d15a167a1108a724b69"
dependencies = [
 "jemalloc-sys",
 "libc",
]

[[package]]
name = "js-sys"
version = "0.3.45"
source = "registry+https://github.com/rust-lang/crates.io-index"
checksum = "ca059e81d9486668f12d455a4ea6daa600bd408134cd17e3d3fb5a32d1f016f8"
dependencies = [
 "wasm-bindgen",
]

[[package]]
name = "kernel32-sys"
version = "0.2.2"
source = "registry+https://github.com/rust-lang/crates.io-index"
checksum = "7507624b29483431c0ba2d82aece8ca6cdba9382bff4ddd0f7490560c056098d"
dependencies = [
 "winapi 0.2.8",
 "winapi-build",
]

[[package]]
name = "lazy_static"
version = "1.4.0"
source = "registry+https://github.com/rust-lang/crates.io-index"
checksum = "e2abad23fbc42b3700f2f279844dc832adb2b2eb069b2df918f455c4e18cc646"

[[package]]
name = "libc"
version = "0.2.79"
source = "registry+https://github.com/rust-lang/crates.io-index"
checksum = "2448f6066e80e3bfc792e9c98bf705b4b0fc6e8ef5b43e5889aff0eaa9c58743"

[[package]]
name = "libsodium-sys"
version = "0.2.6"
source = "git+https://github.com/cjdelisle/sodiumoxide?branch=master#ae5902ab8650956a099e0c502f0613c175bd46f9"
dependencies = [
 "cc",
 "libc",
 "pkg-config",
]

[[package]]
name = "log"
version = "0.4.11"
source = "registry+https://github.com/rust-lang/crates.io-index"
checksum = "4fabed175da42fed1fa0746b0ea71f412aa9d35e76e95e59b192c64b9dc2bf8b"
dependencies = [
 "cfg-if",
]

[[package]]
name = "matches"
version = "0.1.8"
source = "registry+https://github.com/rust-lang/crates.io-index"
checksum = "7ffc5c5338469d4d3ea17d269fa8ea3512ad247247c30bd2df69e68309ed0a08"

[[package]]
name = "maybe-uninit"
version = "2.0.0"
source = "registry+https://github.com/rust-lang/crates.io-index"
checksum = "60302e4db3a61da70c0cb7991976248362f30319e88850c487b9b95bbf059e00"

[[package]]
name = "memchr"
version = "2.3.3"
source = "registry+https://github.com/rust-lang/crates.io-index"
checksum = "3728d817d99e5ac407411fa471ff9800a778d88a24685968b36824eaf4bee400"

[[package]]
name = "mime"
version = "0.3.16"
source = "registry+https://github.com/rust-lang/crates.io-index"
checksum = "2a60c7ce501c71e03a9c9c0d35b861413ae925bd979cc7a4e30d060069aaac8d"

[[package]]
name = "mime_guess"
version = "2.0.3"
source = "registry+https://github.com/rust-lang/crates.io-index"
checksum = "2684d4c2e97d99848d30b324b00c8fcc7e5c897b7cbb5819b09e7c90e8baf212"
dependencies = [
 "mime",
 "unicase",
]

[[package]]
name = "mio"
version = "0.6.22"
source = "registry+https://github.com/rust-lang/crates.io-index"
checksum = "fce347092656428bc8eaf6201042cb551b8d67855af7374542a92a0fbfcac430"
dependencies = [
 "cfg-if",
 "fuchsia-zircon",
 "fuchsia-zircon-sys",
 "iovec",
 "kernel32-sys",
 "libc",
 "log",
 "miow",
 "net2",
 "slab",
 "winapi 0.2.8",
]

[[package]]
name = "miow"
version = "0.2.1"
source = "registry+https://github.com/rust-lang/crates.io-index"
checksum = "8c1f2f3b1cf331de6896aabf6e9d55dca90356cc9960cca7eaaf408a355ae919"
dependencies = [
 "kernel32-sys",
 "net2",
 "winapi 0.2.8",
 "ws2_32-sys",
]

[[package]]
name = "net2"
version = "0.2.35"
source = "registry+https://github.com/rust-lang/crates.io-index"
checksum = "3ebc3ec692ed7c9a255596c67808dee269f64655d8baf7b4f0638e51ba1d6853"
dependencies = [
 "cfg-if",
 "libc",
 "winapi 0.3.9",
]

[[package]]
name = "num-bigint"
version = "0.3.0"
source = "registry+https://github.com/rust-lang/crates.io-index"
checksum = "b7f3fc75e3697059fb1bc465e3d8cca6cf92f56854f201158b3f9c77d5a3cfa0"
dependencies = [
 "autocfg",
 "num-integer",
 "num-traits",
]

[[package]]
name = "num-integer"
version = "0.1.43"
source = "registry+https://github.com/rust-lang/crates.io-index"
checksum = "8d59457e662d541ba17869cf51cf177c0b5f0cbf476c66bdc90bf1edac4f875b"
dependencies = [
 "autocfg",
 "num-traits",
]

[[package]]
name = "num-traits"
version = "0.2.12"
source = "registry+https://github.com/rust-lang/crates.io-index"
checksum = "ac267bcc07f48ee5f8935ab0d24f316fb722d7a1292e2913f0cc196b29ffd611"
dependencies = [
 "autocfg",
]

[[package]]
name = "num_cpus"
version = "1.13.0"
source = "registry+https://github.com/rust-lang/crates.io-index"
checksum = "05499f3756671c15885fee9034446956fff3f243d6077b91e5767df161f766b3"
dependencies = [
 "hermit-abi",
 "libc",
]

[[package]]
name = "opaque-debug"
version = "0.2.3"
source = "registry+https://github.com/rust-lang/crates.io-index"
checksum = "2839e79665f131bdb5782e51f2c6c9599c133c6098982a54c794358bf432529c"

[[package]]
name = "opaque-debug"
version = "0.3.0"
source = "registry+https://github.com/rust-lang/crates.io-index"
checksum = "624a8340c38c1b80fd549087862da4ba43e08858af025b236e509b6649fc13d5"

[[package]]
name = "packetcrypt"
<<<<<<< HEAD
version = "0.3.1"
=======
version = "0.1.3"
>>>>>>> de7d98d7
dependencies = [
 "anyhow",
 "blake2b_simd",
 "bytes",
 "clap",
 "crossbeam-channel",
 "env_logger",
 "hex",
 "hex-literal",
 "jemallocator",
 "log",
 "num_cpus",
 "packetcrypt-sys",
 "rand",
 "regex",
 "reqwest",
 "serde",
 "serde_json",
 "sha2",
 "tokio",
 "toml",
 "warp",
]

[[package]]
name = "packetcrypt-sys"
<<<<<<< HEAD
version = "0.3.1"
=======
version = "0.3.0"
>>>>>>> de7d98d7
dependencies = [
 "bytes",
 "cc",
 "num-bigint",
 "num-traits",
 "sodiumoxide",
 "walkdir",
]

[[package]]
name = "percent-encoding"
version = "2.1.0"
source = "registry+https://github.com/rust-lang/crates.io-index"
checksum = "d4fd5641d01c8f18a23da7b6fe29298ff4b55afcccdf78973b24cf3175fee32e"

[[package]]
name = "pin-project"
version = "0.4.27"
source = "registry+https://github.com/rust-lang/crates.io-index"
checksum = "2ffbc8e94b38ea3d2d8ba92aea2983b503cd75d0888d75b86bb37970b5698e15"
dependencies = [
 "pin-project-internal",
]

[[package]]
name = "pin-project-internal"
version = "0.4.27"
source = "registry+https://github.com/rust-lang/crates.io-index"
checksum = "65ad2ae56b6abe3a1ee25f15ee605bacadb9a764edaba9c2bf4103800d4a1895"
dependencies = [
 "proc-macro2",
 "quote",
 "syn",
]

[[package]]
name = "pin-project-lite"
version = "0.1.10"
source = "registry+https://github.com/rust-lang/crates.io-index"
checksum = "e555d9e657502182ac97b539fb3dae8b79cda19e3e4f8ffb5e8de4f18df93c95"

[[package]]
name = "pin-utils"
version = "0.1.0"
source = "registry+https://github.com/rust-lang/crates.io-index"
checksum = "8b870d8c151b6f2fb93e84a13146138f05d02ed11c7e7c54f8826aaaf7c9f184"

[[package]]
name = "pkg-config"
version = "0.3.19"
source = "registry+https://github.com/rust-lang/crates.io-index"
checksum = "3831453b3449ceb48b6d9c7ad7c96d5ea673e9b470a1dc578c2ce6521230884c"

[[package]]
name = "ppv-lite86"
version = "0.2.9"
source = "registry+https://github.com/rust-lang/crates.io-index"
checksum = "c36fa947111f5c62a733b652544dd0016a43ce89619538a8ef92724a6f501a20"

[[package]]
name = "proc-macro2"
version = "1.0.24"
source = "registry+https://github.com/rust-lang/crates.io-index"
checksum = "1e0704ee1a7e00d7bb417d0770ea303c1bccbabf0ef1667dae92b5967f5f8a71"
dependencies = [
 "unicode-xid",
]

[[package]]
name = "quick-error"
version = "1.2.3"
source = "registry+https://github.com/rust-lang/crates.io-index"
checksum = "a1d01941d82fa2ab50be1e79e6714289dd7cde78eba4c074bc5a4374f650dfe0"

[[package]]
name = "quote"
version = "1.0.7"
source = "registry+https://github.com/rust-lang/crates.io-index"
checksum = "aa563d17ecb180e500da1cfd2b028310ac758de548efdd203e18f283af693f37"
dependencies = [
 "proc-macro2",
]

[[package]]
name = "rand"
version = "0.7.3"
source = "registry+https://github.com/rust-lang/crates.io-index"
checksum = "6a6b1679d49b24bbfe0c803429aa1874472f50d9b363131f0e89fc356b544d03"
dependencies = [
 "getrandom",
 "libc",
 "rand_chacha",
 "rand_core",
 "rand_hc",
]

[[package]]
name = "rand_chacha"
version = "0.2.2"
source = "registry+https://github.com/rust-lang/crates.io-index"
checksum = "f4c8ed856279c9737206bf725bf36935d8666ead7aa69b52be55af369d193402"
dependencies = [
 "ppv-lite86",
 "rand_core",
]

[[package]]
name = "rand_core"
version = "0.5.1"
source = "registry+https://github.com/rust-lang/crates.io-index"
checksum = "90bde5296fc891b0cef12a6d03ddccc162ce7b2aff54160af9338f8d40df6d19"
dependencies = [
 "getrandom",
]

[[package]]
name = "rand_hc"
version = "0.2.0"
source = "registry+https://github.com/rust-lang/crates.io-index"
checksum = "ca3129af7b92a17112d59ad498c6f81eaf463253766b90396d39ea7a39d6613c"
dependencies = [
 "rand_core",
]

[[package]]
name = "redox_syscall"
version = "0.1.57"
source = "registry+https://github.com/rust-lang/crates.io-index"
checksum = "41cc0f7e4d5d4544e8861606a285bb08d3e70712ccc7d2b84d7c0ccfaf4b05ce"

[[package]]
name = "regex"
version = "1.4.1"
source = "registry+https://github.com/rust-lang/crates.io-index"
checksum = "8963b85b8ce3074fecffde43b4b0dded83ce2f367dc8d363afc56679f3ee820b"
dependencies = [
 "aho-corasick",
 "memchr",
 "regex-syntax",
 "thread_local",
]

[[package]]
name = "regex-syntax"
version = "0.6.20"
source = "registry+https://github.com/rust-lang/crates.io-index"
checksum = "8cab7a364d15cde1e505267766a2d3c4e22a843e1a601f0fa7564c0f82ced11c"

[[package]]
name = "reqwest"
version = "0.10.8"
source = "registry+https://github.com/rust-lang/crates.io-index"
checksum = "e9eaa17ac5d7b838b7503d118fa16ad88f440498bf9ffe5424e621f93190d61e"
dependencies = [
 "base64",
 "bytes",
 "encoding_rs",
 "futures-core",
 "futures-util",
 "http",
 "http-body",
 "hyper",
 "ipnet",
 "js-sys",
 "lazy_static",
 "log",
 "mime",
 "mime_guess",
 "percent-encoding",
 "pin-project-lite",
 "serde",
 "serde_urlencoded",
 "tokio",
 "url",
 "wasm-bindgen",
 "wasm-bindgen-futures",
 "web-sys",
 "winreg",
]

[[package]]
name = "ryu"
version = "1.0.5"
source = "registry+https://github.com/rust-lang/crates.io-index"
checksum = "71d301d4193d031abdd79ff7e3dd721168a9572ef3fe51a1517aba235bd8f86e"

[[package]]
name = "same-file"
version = "1.0.6"
source = "registry+https://github.com/rust-lang/crates.io-index"
checksum = "93fc1dc3aaa9bfed95e02e6eadabb4baf7e3078b0bd1b4d7b6b0b68378900502"
dependencies = [
 "winapi-util",
]

[[package]]
name = "scoped-tls"
version = "1.0.0"
source = "registry+https://github.com/rust-lang/crates.io-index"
checksum = "ea6a9290e3c9cf0f18145ef7ffa62d68ee0bf5fcd651017e586dc7fd5da448c2"

[[package]]
name = "serde"
version = "1.0.116"
source = "registry+https://github.com/rust-lang/crates.io-index"
checksum = "96fe57af81d28386a513cbc6858332abc6117cfdb5999647c6444b8f43a370a5"
dependencies = [
 "serde_derive",
]

[[package]]
name = "serde_derive"
version = "1.0.116"
source = "registry+https://github.com/rust-lang/crates.io-index"
checksum = "f630a6370fd8e457873b4bd2ffdae75408bc291ba72be773772a4c2a065d9ae8"
dependencies = [
 "proc-macro2",
 "quote",
 "syn",
]

[[package]]
name = "serde_json"
version = "1.0.59"
source = "registry+https://github.com/rust-lang/crates.io-index"
checksum = "dcac07dbffa1c65e7f816ab9eba78eb142c6d44410f4eeba1e26e4f5dfa56b95"
dependencies = [
 "itoa",
 "ryu",
 "serde",
]

[[package]]
name = "serde_urlencoded"
version = "0.6.1"
source = "registry+https://github.com/rust-lang/crates.io-index"
checksum = "9ec5d77e2d4c73717816afac02670d5c4f534ea95ed430442cad02e7a6e32c97"
dependencies = [
 "dtoa",
 "itoa",
 "serde",
 "url",
]

[[package]]
name = "sha-1"
version = "0.8.2"
source = "registry+https://github.com/rust-lang/crates.io-index"
checksum = "f7d94d0bede923b3cea61f3f1ff57ff8cdfd77b400fb8f9998949e0cf04163df"
dependencies = [
 "block-buffer 0.7.3",
 "digest 0.8.1",
 "fake-simd",
 "opaque-debug 0.2.3",
]

[[package]]
name = "sha2"
version = "0.9.1"
source = "registry+https://github.com/rust-lang/crates.io-index"
checksum = "2933378ddfeda7ea26f48c555bdad8bb446bf8a3d17832dc83e380d444cfb8c1"
dependencies = [
 "block-buffer 0.9.0",
 "cfg-if",
 "cpuid-bool",
 "digest 0.9.0",
 "opaque-debug 0.3.0",
]

[[package]]
name = "slab"
version = "0.4.2"
source = "registry+https://github.com/rust-lang/crates.io-index"
checksum = "c111b5bd5695e56cffe5129854aa230b39c93a305372fdbb2668ca2394eea9f8"

[[package]]
name = "socket2"
version = "0.3.15"
source = "registry+https://github.com/rust-lang/crates.io-index"
checksum = "b1fa70dc5c8104ec096f4fe7ede7a221d35ae13dcd19ba1ad9a81d2cab9a1c44"
dependencies = [
 "cfg-if",
 "libc",
 "redox_syscall",
 "winapi 0.3.9",
]

[[package]]
name = "sodiumoxide"
version = "0.2.6"
source = "git+https://github.com/cjdelisle/sodiumoxide?branch=master#ae5902ab8650956a099e0c502f0613c175bd46f9"
dependencies = [
 "libc",
 "libsodium-sys",
]

[[package]]
name = "strsim"
version = "0.8.0"
source = "registry+https://github.com/rust-lang/crates.io-index"
checksum = "8ea5119cdb4c55b55d432abb513a0429384878c15dde60cc77b1c99de1a95a6a"

[[package]]
name = "syn"
version = "1.0.44"
source = "registry+https://github.com/rust-lang/crates.io-index"
checksum = "e03e57e4fcbfe7749842d53e24ccb9aa12b7252dbe5e91d2acad31834c8b8fdd"
dependencies = [
 "proc-macro2",
 "quote",
 "unicode-xid",
]

[[package]]
name = "termcolor"
version = "1.1.0"
source = "registry+https://github.com/rust-lang/crates.io-index"
checksum = "bb6bfa289a4d7c5766392812c0a1f4c1ba45afa1ad47803c11e1f407d846d75f"
dependencies = [
 "winapi-util",
]

[[package]]
name = "textwrap"
version = "0.11.0"
source = "registry+https://github.com/rust-lang/crates.io-index"
checksum = "d326610f408c7a4eb6f51c37c330e496b08506c9457c9d34287ecc38809fb060"
dependencies = [
 "unicode-width",
]

[[package]]
name = "thread_local"
version = "1.0.1"
source = "registry+https://github.com/rust-lang/crates.io-index"
checksum = "d40c6d1b69745a6ec6fb1ca717914848da4b44ae29d9b3080cbee91d72a69b14"
dependencies = [
 "lazy_static",
]

[[package]]
name = "time"
version = "0.1.44"
source = "registry+https://github.com/rust-lang/crates.io-index"
checksum = "6db9e6914ab8b1ae1c260a4ae7a49b6c5611b40328a735b21862567685e73255"
dependencies = [
 "libc",
 "wasi 0.10.0+wasi-snapshot-preview1",
 "winapi 0.3.9",
]

[[package]]
name = "tinyvec"
version = "0.3.4"
source = "registry+https://github.com/rust-lang/crates.io-index"
checksum = "238ce071d267c5710f9d31451efec16c5ee22de34df17cc05e56cbc92e967117"

[[package]]
name = "tokio"
version = "0.2.22"
source = "registry+https://github.com/rust-lang/crates.io-index"
checksum = "5d34ca54d84bf2b5b4d7d31e901a8464f7b60ac145a284fba25ceb801f2ddccd"
dependencies = [
 "bytes",
 "fnv",
 "futures-core",
 "iovec",
 "lazy_static",
 "memchr",
 "mio",
 "pin-project-lite",
 "slab",
 "tokio-macros",
]

[[package]]
name = "tokio-macros"
version = "0.2.5"
source = "registry+https://github.com/rust-lang/crates.io-index"
checksum = "f0c3acc6aa564495a0f2e1d59fab677cd7f81a19994cfc7f3ad0e64301560389"
dependencies = [
 "proc-macro2",
 "quote",
 "syn",
]

[[package]]
name = "tokio-util"
version = "0.3.1"
source = "registry+https://github.com/rust-lang/crates.io-index"
checksum = "be8242891f2b6cbef26a2d7e8605133c2c554cd35b3e4948ea892d6d68436499"
dependencies = [
 "bytes",
 "futures-core",
 "futures-sink",
 "log",
 "pin-project-lite",
 "tokio",
]

[[package]]
name = "toml"
version = "0.5.7"
source = "registry+https://github.com/rust-lang/crates.io-index"
checksum = "75cf45bb0bef80604d001caaec0d09da99611b3c0fd39d3080468875cdb65645"
dependencies = [
 "serde",
]

[[package]]
name = "tower-service"
version = "0.3.0"
source = "registry+https://github.com/rust-lang/crates.io-index"
checksum = "e987b6bf443f4b5b3b6f38704195592cca41c5bb7aedd3c3693c7081f8289860"

[[package]]
name = "tracing"
version = "0.1.21"
source = "registry+https://github.com/rust-lang/crates.io-index"
checksum = "b0987850db3733619253fe60e17cb59b82d37c7e6c0236bb81e4d6b87c879f27"
dependencies = [
 "cfg-if",
 "log",
 "pin-project-lite",
 "tracing-core",
]

[[package]]
name = "tracing-core"
version = "0.1.17"
source = "registry+https://github.com/rust-lang/crates.io-index"
checksum = "f50de3927f93d202783f4513cda820ab47ef17f624b03c096e86ef00c67e6b5f"
dependencies = [
 "lazy_static",
]

[[package]]
name = "tracing-futures"
version = "0.2.4"
source = "registry+https://github.com/rust-lang/crates.io-index"
checksum = "ab7bb6f14721aa00656086e9335d363c5c8747bae02ebe32ea2c7dece5689b4c"
dependencies = [
 "pin-project",
 "tracing",
]

[[package]]
name = "try-lock"
version = "0.2.3"
source = "registry+https://github.com/rust-lang/crates.io-index"
checksum = "59547bce71d9c38b83d9c0e92b6066c4253371f15005def0c30d9657f50c7642"

[[package]]
name = "typenum"
version = "1.12.0"
source = "registry+https://github.com/rust-lang/crates.io-index"
checksum = "373c8a200f9e67a0c95e62a4f52fbf80c23b4381c05a17845531982fa99e6b33"

[[package]]
name = "unicase"
version = "2.6.0"
source = "registry+https://github.com/rust-lang/crates.io-index"
checksum = "50f37be617794602aabbeee0be4f259dc1778fabe05e2d67ee8f79326d5cb4f6"
dependencies = [
 "version_check",
]

[[package]]
name = "unicode-bidi"
version = "0.3.4"
source = "registry+https://github.com/rust-lang/crates.io-index"
checksum = "49f2bd0c6468a8230e1db229cff8029217cf623c767ea5d60bfbd42729ea54d5"
dependencies = [
 "matches",
]

[[package]]
name = "unicode-normalization"
version = "0.1.13"
source = "registry+https://github.com/rust-lang/crates.io-index"
checksum = "6fb19cf769fa8c6a80a162df694621ebeb4dafb606470b2b2fce0be40a98a977"
dependencies = [
 "tinyvec",
]

[[package]]
name = "unicode-width"
version = "0.1.8"
source = "registry+https://github.com/rust-lang/crates.io-index"
checksum = "9337591893a19b88d8d87f2cec1e73fad5cdfd10e5a6f349f498ad6ea2ffb1e3"

[[package]]
name = "unicode-xid"
version = "0.2.1"
source = "registry+https://github.com/rust-lang/crates.io-index"
checksum = "f7fe0bb3479651439c9112f72b6c505038574c9fbb575ed1bf3b797fa39dd564"

[[package]]
name = "url"
version = "2.1.1"
source = "registry+https://github.com/rust-lang/crates.io-index"
checksum = "829d4a8476c35c9bf0bbce5a3b23f4106f79728039b726d292bb93bc106787cb"
dependencies = [
 "idna",
 "matches",
 "percent-encoding",
]

[[package]]
name = "urlencoding"
version = "1.1.1"
source = "registry+https://github.com/rust-lang/crates.io-index"
checksum = "c9232eb53352b4442e40d7900465dfc534e8cb2dc8f18656fcb2ac16112b5593"

[[package]]
name = "vec_map"
version = "0.8.2"
source = "registry+https://github.com/rust-lang/crates.io-index"
checksum = "f1bddf1187be692e79c5ffeab891132dfb0f236ed36a43c7ed39f1165ee20191"

[[package]]
name = "version_check"
version = "0.9.2"
source = "registry+https://github.com/rust-lang/crates.io-index"
checksum = "b5a972e5669d67ba988ce3dc826706fb0a8b01471c088cb0b6110b805cc36aed"

[[package]]
name = "walkdir"
version = "2.3.1"
source = "registry+https://github.com/rust-lang/crates.io-index"
checksum = "777182bc735b6424e1a57516d35ed72cb8019d85c8c9bf536dccb3445c1a2f7d"
dependencies = [
 "same-file",
 "winapi 0.3.9",
 "winapi-util",
]

[[package]]
name = "want"
version = "0.3.0"
source = "registry+https://github.com/rust-lang/crates.io-index"
checksum = "1ce8a968cb1cd110d136ff8b819a556d6fb6d919363c61534f6860c7eb172ba0"
dependencies = [
 "log",
 "try-lock",
]

[[package]]
name = "warp"
version = "0.2.5"
source = "registry+https://github.com/rust-lang/crates.io-index"
checksum = "f41be6df54c97904af01aa23e613d4521eed7ab23537cede692d4058f6449407"
dependencies = [
 "bytes",
 "futures",
 "headers",
 "http",
 "hyper",
 "log",
 "mime",
 "mime_guess",
 "pin-project",
 "scoped-tls",
 "serde",
 "serde_json",
 "serde_urlencoded",
 "tokio",
 "tower-service",
 "tracing",
 "tracing-futures",
 "urlencoding",
]

[[package]]
name = "wasi"
version = "0.9.0+wasi-snapshot-preview1"
source = "registry+https://github.com/rust-lang/crates.io-index"
checksum = "cccddf32554fecc6acb585f82a32a72e28b48f8c4c1883ddfeeeaa96f7d8e519"

[[package]]
name = "wasi"
version = "0.10.0+wasi-snapshot-preview1"
source = "registry+https://github.com/rust-lang/crates.io-index"
checksum = "1a143597ca7c7793eff794def352d41792a93c481eb1042423ff7ff72ba2c31f"

[[package]]
name = "wasm-bindgen"
version = "0.2.68"
source = "registry+https://github.com/rust-lang/crates.io-index"
checksum = "1ac64ead5ea5f05873d7c12b545865ca2b8d28adfc50a49b84770a3a97265d42"
dependencies = [
 "cfg-if",
 "serde",
 "serde_json",
 "wasm-bindgen-macro",
]

[[package]]
name = "wasm-bindgen-backend"
version = "0.2.68"
source = "registry+https://github.com/rust-lang/crates.io-index"
checksum = "f22b422e2a757c35a73774860af8e112bff612ce6cb604224e8e47641a9e4f68"
dependencies = [
 "bumpalo",
 "lazy_static",
 "log",
 "proc-macro2",
 "quote",
 "syn",
 "wasm-bindgen-shared",
]

[[package]]
name = "wasm-bindgen-futures"
version = "0.4.18"
source = "registry+https://github.com/rust-lang/crates.io-index"
checksum = "b7866cab0aa01de1edf8b5d7936938a7e397ee50ce24119aef3e1eaa3b6171da"
dependencies = [
 "cfg-if",
 "js-sys",
 "wasm-bindgen",
 "web-sys",
]

[[package]]
name = "wasm-bindgen-macro"
version = "0.2.68"
source = "registry+https://github.com/rust-lang/crates.io-index"
checksum = "6b13312a745c08c469f0b292dd2fcd6411dba5f7160f593da6ef69b64e407038"
dependencies = [
 "quote",
 "wasm-bindgen-macro-support",
]

[[package]]
name = "wasm-bindgen-macro-support"
version = "0.2.68"
source = "registry+https://github.com/rust-lang/crates.io-index"
checksum = "f249f06ef7ee334cc3b8ff031bfc11ec99d00f34d86da7498396dc1e3b1498fe"
dependencies = [
 "proc-macro2",
 "quote",
 "syn",
 "wasm-bindgen-backend",
 "wasm-bindgen-shared",
]

[[package]]
name = "wasm-bindgen-shared"
version = "0.2.68"
source = "registry+https://github.com/rust-lang/crates.io-index"
checksum = "1d649a3145108d7d3fbcde896a468d1bd636791823c9921135218ad89be08307"

[[package]]
name = "web-sys"
version = "0.3.45"
source = "registry+https://github.com/rust-lang/crates.io-index"
checksum = "4bf6ef87ad7ae8008e15a355ce696bed26012b7caa21605188cfd8214ab51e2d"
dependencies = [
 "js-sys",
 "wasm-bindgen",
]

[[package]]
name = "winapi"
version = "0.2.8"
source = "registry+https://github.com/rust-lang/crates.io-index"
checksum = "167dc9d6949a9b857f3451275e911c3f44255842c1f7a76f33c55103a909087a"

[[package]]
name = "winapi"
version = "0.3.9"
source = "registry+https://github.com/rust-lang/crates.io-index"
checksum = "5c839a674fcd7a98952e593242ea400abe93992746761e38641405d28b00f419"
dependencies = [
 "winapi-i686-pc-windows-gnu",
 "winapi-x86_64-pc-windows-gnu",
]

[[package]]
name = "winapi-build"
version = "0.1.1"
source = "registry+https://github.com/rust-lang/crates.io-index"
checksum = "2d315eee3b34aca4797b2da6b13ed88266e6d612562a0c46390af8299fc699bc"

[[package]]
name = "winapi-i686-pc-windows-gnu"
version = "0.4.0"
source = "registry+https://github.com/rust-lang/crates.io-index"
checksum = "ac3b87c63620426dd9b991e5ce0329eff545bccbbb34f3be09ff6fb6ab51b7b6"

[[package]]
name = "winapi-util"
version = "0.1.5"
source = "registry+https://github.com/rust-lang/crates.io-index"
checksum = "70ec6ce85bb158151cae5e5c87f95a8e97d2c0c4b001223f33a334e3ce5de178"
dependencies = [
 "winapi 0.3.9",
]

[[package]]
name = "winapi-x86_64-pc-windows-gnu"
version = "0.4.0"
source = "registry+https://github.com/rust-lang/crates.io-index"
checksum = "712e227841d057c1ee1cd2fb22fa7e5a5461ae8e48fa2ca79ec42cfc1931183f"

[[package]]
name = "winreg"
version = "0.7.0"
source = "registry+https://github.com/rust-lang/crates.io-index"
checksum = "0120db82e8a1e0b9fb3345a539c478767c0048d842860994d96113d5b667bd69"
dependencies = [
 "winapi 0.3.9",
]

[[package]]
name = "ws2_32-sys"
version = "0.2.1"
source = "registry+https://github.com/rust-lang/crates.io-index"
checksum = "d59cefebd0c892fa2dd6de581e937301d8552cb44489cdff035c6187cb63fa5e"
dependencies = [
 "winapi 0.2.8",
 "winapi-build",
]<|MERGE_RESOLUTION|>--- conflicted
+++ resolved
@@ -741,11 +741,7 @@
 
 [[package]]
 name = "packetcrypt"
-<<<<<<< HEAD
 version = "0.3.1"
-=======
-version = "0.1.3"
->>>>>>> de7d98d7
 dependencies = [
  "anyhow",
  "blake2b_simd",
@@ -772,11 +768,7 @@
 
 [[package]]
 name = "packetcrypt-sys"
-<<<<<<< HEAD
 version = "0.3.1"
-=======
-version = "0.3.0"
->>>>>>> de7d98d7
 dependencies = [
  "bytes",
  "cc",
